--- conflicted
+++ resolved
@@ -147,19 +147,11 @@
         Note: It's useful to remove gtk.SeparatorToolItem(). 
         ie, remove_toolbar_item(None, 14)
         """
-<<<<<<< HEAD
-        try:
-            wi = self.__builder.get_object('task_tb')
-            if wi:
-                if not n or n < 0:
-                    if item:
-=======
         if self.is_browser():
             try:
-                wi = self.__wTree.get_widget('task_tb')
+                wi = self.__builder.get_object('task_tb')
                 if wi and item:
                     if not n or n < 0:
->>>>>>> f0cbf4cb
                         wi.remove(item)
                     else:
                         i = 0
