--- conflicted
+++ resolved
@@ -79,17 +79,10 @@
         with corresponding name"""
         #we create a new tag from a name
         tname = tagname.encode("UTF-8")
-<<<<<<< HEAD
         if tname not in self.tags:
-            tag = Tag(tname, save_cllbk=self.save)
+            tag = Tag(tname, save_cllbk=self.save, req=self.req)
             tag.reparent(self.root)
             self.tags[tname]=tag
-=======
-        if tname not in self.root.get_children():
-            tag = Tag(tname, save_cllbk=self.save,req=self.req)
-            self.root.add_child(tname, tag)
-            tag.set_parent(self.root)
->>>>>>> 7a20febf
             return tag
         else:
             return self.tags[tname]
@@ -238,8 +231,7 @@
         if butname:
             attributes.remove('name')
         return attributes
-        
-<<<<<<< HEAD
+
     def reparent(self, parent, update_attr=True):
         if update_attr:
             if isinstance(parent, Tag):
@@ -253,7 +245,7 @@
         for i in self.get_children_objs():
             l += i.all_children()
         return l
-=======
+
     ### TASK relation ####      
     def add_task(self, tid):
         if tid not in self.tasks:
@@ -299,7 +291,6 @@
             if self.req.get_task(task).get_status() == "Active":
                 toreturn = True
         return toreturn
->>>>>>> 7a20febf
 
     def __str__(self):
         return "Tag: %s" % self.get_name()