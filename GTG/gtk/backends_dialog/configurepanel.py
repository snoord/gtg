# -*- coding: utf-8 -*-
# -----------------------------------------------------------------------------
# Getting Things GNOME! - a personal organizer for the GNOME desktop
# Copyright (c) 2008-2012 - Lionel Dricot & Bertrand Rousseau
#
# This program is free software: you can redistribute it and/or modify it under
# the terms of the GNU General Public License as published by the Free Software
# Foundation, either version 3 of the License, or (at your option) any later
# version.
#
# This program is distributed in the hope that it will be useful, but WITHOUT
# ANY WARRANTY; without even the implied warranty of MERCHANTABILITY or FITNESS
# FOR A PARTICULAR PURPOSE. See the GNU General Public License for more
# details.
#
# You should have received a copy of the GNU General Public License along with
# this program.  If not, see <http://www.gnu.org/licenses/>.
# -----------------------------------------------------------------------------

from gi.repository import Gtk

from GTG import _
from GTG.gtk.backends_dialog.parameters_ui import ParametersUI
from GTG.backends.backendsignals import BackendSignals


class ConfigurePanel(Gtk.Box):
    '''
    A vertical Box that lets you configure a backend
    '''

    def __init__(self, backends_dialog):
        '''
        Constructor, creating all the gtk widgets

        @param backends_dialog: a reference to the dialog in which this is
        loaded
        '''
        super(ConfigurePanel, self).__init__(orientation=Gtk.Orientation.VERTICAL)
        self.dialog = backends_dialog
        self.should_spinner_be_shown = False
        self.task_deleted_handle = None
        self.task_added_handle = None
        self.req = backends_dialog.get_requester()
        self._create_widgets()
        self._connect_signals()

    def _connect_signals(self):
        ''' Connects the backends generated signals '''
        _signals = BackendSignals()
        _signals.connect(_signals.BACKEND_RENAMED, self.refresh_title)
        _signals.connect(_signals.BACKEND_STATE_TOGGLED,
                         self.refresh_sync_status)
        _signals.connect(_signals.BACKEND_SYNC_STARTED, self.on_sync_started)
        _signals.connect(_signals.BACKEND_SYNC_ENDED, self.on_sync_ended)

    def _create_widgets(self):
        '''
        This function fills this box with widgets
        '''
        # Division of the available space in three segments:
        # top, middle and bottom
<<<<<<< HEAD
        top = Gtk.Box()
        middle = Gtk.Box()
        self._fill_top_box(top)
        self._fill_middle_box(middle)
        self.pack_start(top, False, True, 0)
        self.pack_start(middle, False, True, 0)
        align = Gtk.Alignment.new(0, 0, 1, 0)
=======
        top = gtk.HBox()
        middle = gtk.HBox()
        self._fill_top_hbox(top)
        self._fill_middle_hbox(middle)
        self.pack_start(top, False)
        self.pack_start(middle, False)
        align = gtk.Alignment(xalign=0, yalign=0, xscale=1)
>>>>>>> d21da10d
        align.set_padding(10, 0, 0, 0)
        self.parameters_ui = ParametersUI(self.req)
        align.add(self.parameters_ui)
        self.pack_start(align, False, True, 0)

    def _fill_top_box(self, box):
        """ Fill header with service's icon, name, and a spinner
        for inidcation of work.
        """
        box.set_spacing(10)
        self.image_icon = Gtk.Image()
        self.image_icon.set_size_request(48, 48)

<<<<<<< HEAD
        self.human_name_label = Gtk.Label()
        self.human_name_label.set_alignment(xalign = 0, yalign = 0.5)
=======
        self.human_name_label = gtk.Label()
        self.human_name_label.set_alignment(xalign=0, yalign=0.5)
>>>>>>> d21da10d

        #FIXME in the newer versions of GTK3 there always be Spinner!
        try:
            self.spinner = Gtk.Spinner()
        except AttributeError:
<<<<<<< HEAD
            #worarkound for archlinux: bug #624204
            self.spinner = Gtk.Box()
        self.spinner.connect("show", self.on_spinner_show)
        self.spinner.set_size_request(32, 32)
        align_spin = Gtk.Alignment.new(1, 0, 0, 0)
=======
            # worarkound for archlinux: bug #624204
            self.spinner = gtk.HBox()
        self.spinner.connect("show", self.on_spinner_show)
        self.spinner.set_size_request(32, 32)
        align_spin = gtk.Alignment(xalign=1, yalign=0)
>>>>>>> d21da10d
        align_spin.add(self.spinner)

        box.set_spacing(10)
        box.pack_start(self.image_icon, False, True, 0)
        box.pack_start(self.human_name_label, True, True, 0)
        box.pack_start(align_spin, False, True, 0)

    def _fill_middle_box(self, box):
        '''
        Helper function to fill an box with a label and a button

        @param box: the Gtk.Box to fill
        '''
<<<<<<< HEAD
        self.sync_status_label = Gtk.Label()
        self.sync_status_label.set_alignment(xalign = 0.8, yalign = 0.5)
        self.sync_button = Gtk.Button()
=======
        self.sync_status_label = gtk.Label()
        self.sync_status_label.set_alignment(xalign=0.8, yalign=0.5)
        self.sync_button = gtk.Button()
>>>>>>> d21da10d
        self.sync_button.connect("clicked", self.on_sync_button_clicked)
        box.pack_start(self.sync_status_label, True, True, 0)
        box.pack_start(self.sync_button, True, True, 0)

    def set_backend(self, backend_id):
        '''Changes the backend to configure, refreshing this view.

        @param backend_id: the id of the backend to configure
        '''
        self.backend = self.dialog.get_requester().get_backend(backend_id)
        self.refresh_title()
        self.refresh_sync_status()
        self.parameters_ui.refresh(self.backend)
        self.image_icon.set_from_pixbuf(self.dialog.get_pixbuf_from_icon_name(
                                        self.backend.get_name(), 48))

    def refresh_title(self, sender=None, data=None):
        '''
        Callback for the signal that notifies backends name changes. It changes
        the title of this view

        @param sender: not used, here only for signal callback compatibility
        @param data: not used, here only for signal callback compatibility
        '''
        markup = "<big><big><big><b>%s</b></big></big></big>" % \
            self.backend.get_human_name()
        self.human_name_label.set_markup(markup)

    def refresh_sync_button(self):
        '''
        Refreshes the state of the button that enables the backend
        '''
        self.sync_button.set_sensitive(not self.backend.is_default())
        if self.backend.is_enabled():
            label = _("Disable syncing")
        else:
            label = _("Enable syncing")
        self.sync_button.set_label(label)

    def refresh_sync_status_label(self):
        '''
        Refreshes the Gtk.Label that shows the current state of this backend
        '''
        if self.backend.is_default():
            label = _("This is the default synchronization service")
        else:
            if self.backend.is_enabled():
                label = _("Syncing is enabled.")
            else:
                label = _('Syncing is <span color="red">disabled</span>.')
        self.sync_status_label.set_markup(label)

    def refresh_sync_status(self, sender=False, data=False):
        '''Signal callback function, called when a backend state
        (enabled/disabled) changes. Refreshes this view.

        @param sender: not used, here only for signal callback compatibility
        @param data: not used, here only for signal callback compatibility
        '''
        self.refresh_sync_button()
        self.refresh_sync_status_label()

    def on_sync_button_clicked(self, sender):
        '''
        Signal callback when a backend is enabled/disabled via the UI button

        @param sender: not used, here only for signal callback compatibility
        '''
        self.parameters_ui.commit_changes()
        self.req.set_backend_enabled(self.backend.get_id(),
                                     not self.backend.is_enabled())

    def on_sync_started(self, sender, backend_id):
        '''
        If the backend has started syncing tasks, update the state of the
        Gtk.Spinner

        @param sender: not used, here only for signal callback compatibility
        @param backend_id: the id of the backend that emitted this signal
        '''
        if backend_id == self.backend.get_id():
            self.spinner_set_active(True)

    def on_sync_ended(self, sender, backend_id):
        '''
        If the backend has stopped syncing tasks, update the state of the
        Gtk.Spinner

        @param sender: not used, here only for signal callback compatibility
        @param backend_id: the id of the backend that emitted this signal
        '''

        if backend_id == self.backend.get_id():
            self.spinner_set_active(False)

    def on_spinner_show(self, sender):
        '''This signal callback hides the spinner if it's not supposed to be
        seen. It's a workaround to let us call show_all on the whole window
        while keeping this hidden (it's the only widget that requires special
        attention)

        @param sender: not used, here only for signal callback compatibility
        '''
        if not self.should_spinner_be_shown:
            self.spinner.hide()

    def spinner_set_active(self, active):
        '''
        Enables/disables the Gtk.Spinner, while showing/hiding it at the same
        time

        @param active: True if the spinner should spin
        '''
        self.should_spinner_be_shown = active
        if active:
            if isinstance(self.spinner, Gtk.Spinner):
                self.spinner.start()
            self.spinner.show()
        else:
            self.spinner.hide()
            if isinstance(self.spinner, Gtk.Spinner):
                self.spinner.stop()<|MERGE_RESOLUTION|>--- conflicted
+++ resolved
@@ -60,7 +60,6 @@
         '''
         # Division of the available space in three segments:
         # top, middle and bottom
-<<<<<<< HEAD
         top = Gtk.Box()
         middle = Gtk.Box()
         self._fill_top_box(top)
@@ -68,15 +67,6 @@
         self.pack_start(top, False, True, 0)
         self.pack_start(middle, False, True, 0)
         align = Gtk.Alignment.new(0, 0, 1, 0)
-=======
-        top = gtk.HBox()
-        middle = gtk.HBox()
-        self._fill_top_hbox(top)
-        self._fill_middle_hbox(middle)
-        self.pack_start(top, False)
-        self.pack_start(middle, False)
-        align = gtk.Alignment(xalign=0, yalign=0, xscale=1)
->>>>>>> d21da10d
         align.set_padding(10, 0, 0, 0)
         self.parameters_ui = ParametersUI(self.req)
         align.add(self.parameters_ui)
@@ -90,31 +80,18 @@
         self.image_icon = Gtk.Image()
         self.image_icon.set_size_request(48, 48)
 
-<<<<<<< HEAD
         self.human_name_label = Gtk.Label()
-        self.human_name_label.set_alignment(xalign = 0, yalign = 0.5)
-=======
-        self.human_name_label = gtk.Label()
         self.human_name_label.set_alignment(xalign=0, yalign=0.5)
->>>>>>> d21da10d
 
         #FIXME in the newer versions of GTK3 there always be Spinner!
         try:
             self.spinner = Gtk.Spinner()
         except AttributeError:
-<<<<<<< HEAD
-            #worarkound for archlinux: bug #624204
+            # worarkound for archlinux: bug #624204
             self.spinner = Gtk.Box()
         self.spinner.connect("show", self.on_spinner_show)
         self.spinner.set_size_request(32, 32)
         align_spin = Gtk.Alignment.new(1, 0, 0, 0)
-=======
-            # worarkound for archlinux: bug #624204
-            self.spinner = gtk.HBox()
-        self.spinner.connect("show", self.on_spinner_show)
-        self.spinner.set_size_request(32, 32)
-        align_spin = gtk.Alignment(xalign=1, yalign=0)
->>>>>>> d21da10d
         align_spin.add(self.spinner)
 
         box.set_spacing(10)
@@ -128,15 +105,9 @@
 
         @param box: the Gtk.Box to fill
         '''
-<<<<<<< HEAD
         self.sync_status_label = Gtk.Label()
-        self.sync_status_label.set_alignment(xalign = 0.8, yalign = 0.5)
+        self.sync_status_label.set_alignment(xalign=0.8, yalign=0.5)
         self.sync_button = Gtk.Button()
-=======
-        self.sync_status_label = gtk.Label()
-        self.sync_status_label.set_alignment(xalign=0.8, yalign=0.5)
-        self.sync_button = gtk.Button()
->>>>>>> d21da10d
         self.sync_button.connect("clicked", self.on_sync_button_clicked)
         box.pack_start(self.sync_status_label, True, True, 0)
         box.pack_start(self.sync_button, True, True, 0)
