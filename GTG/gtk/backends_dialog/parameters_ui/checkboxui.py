--- conflicted
+++ resolved
@@ -48,11 +48,7 @@
 
         @param width: the width of the Gtk.Label object
         '''
-<<<<<<< HEAD
-        self.checkbutton = Gtk.CheckButton(label = self.text)
-=======
-        self.checkbutton = gtk.CheckButton(label=self.text)
->>>>>>> d21da10d
+        self.checkbutton = Gtk.CheckButton(label=self.text)
         backend_parameters = self.backend.get_parameters()[self.parameter]
         self.checkbutton.set_active(backend_parameters)
         self.checkbutton.connect("toggled", self.on_modified)
