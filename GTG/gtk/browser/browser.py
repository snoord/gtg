# -*- coding: utf-8 -*-
# pylint: disable-msg=W0201
# -----------------------------------------------------------------------------
# Getting Things Gnome! - a personal organizer for the GNOME desktop
# Copyright (c) 2008-2009 - Lionel Dricot & Bertrand Rousseau
#
# This program is free software: you can redistribute it and/or modify it under
# the terms of the GNU General Public License as published by the Free Software
# Foundation, either version 3 of the License, or (at your option) any later
# version.
#
# This program is distributed in the hope that it will be useful, but WITHOUT
# ANY WARRANTY; without even the implied warranty of MERCHANTABILITY or FITNESS
# FOR A PARTICULAR PURPOSE. See the GNU General Public License for more
# details.
#
# You should have received a copy of the GNU General Public License along with
# this program.  If not, see <http://www.gnu.org/licenses/>.
# -----------------------------------------------------------------------------

""" The main window for GTG, listing tags, and open and closed tasks """

#=== IMPORT ===================================================================
#system imports
import time
import webbrowser
import threading
<<<<<<< HEAD
import unicodedata
from webbrowser import open as openurl
=======
>>>>>>> c8018854

import pygtk
pygtk.require('2.0')
import gobject
import gtk

#our own imports
from GTG import _, info, ngettext
from GTG.backends.backendsignals import BackendSignals
from GTG.core import CoreConfig
from GTG.core.search import parse_search_query, search_commands, InvalidQuery
from GTG.core.task import Task
from GTG.gtk.tag_completion import TagCompletion
from GTG.gtk.browser import GnomeConfig
from GTG.gtk.browser.custominfobar import CustomInfoBar
from GTG.gtk.browser.modifytags_dialog import ModifyTagsDialog
from GTG.gtk.browser.treeview_factory import TreeviewFactory
from GTG.tools.dates import Date
from GTG.tools.logger import Log
#FIXME Why is this commented?
#from GTG.tools                   import clipboard

#=== MAIN CLASS ===============================================================

WINDOW_TITLE = "Getting Things GNOME!"

#Some default preferences that we should save in a file
TIME             = 0

class Timer:
    def __init__(self,st):
        self.st = st
    def __enter__(self): self.start = time.time()
    def __exit__(self, *args): 
        print "%s : %s" %(self.st,time.time() - self.start)


class TaskBrowser(gobject.GObject):
    """ The UI for browsing open and closed tasks, and listing tags in a tree """

    __string_signal__ = (gobject.SIGNAL_RUN_FIRST, gobject.TYPE_NONE, (str, ))
    __none_signal__ = (gobject.SIGNAL_RUN_FIRST, gobject.TYPE_NONE, tuple())
    __gsignals__ = {'task-added-via-quick-add' : __string_signal__,
                    'visibility-toggled': __none_signal__,
   }

    def __init__(self, requester, vmanager):
        gobject.GObject.__init__(self)
        # Object prime variables
        self.req = requester
        self.vmanager = vmanager
        self.config = self.req.get_config('browser')
        self.tag_active = False
        self.filter_cbs = []
        
        #treeviews handlers
        self.vtree_panes = {}
        self.tv_factory = TreeviewFactory(self.req,self.config)
        self.activetree = self.req.get_tasks_tree(name='active',refresh=False)
        self.vtree_panes['active'] = \
                self.tv_factory.active_tasks_treeview(self.activetree)

        ### YOU CAN DEFINE YOUR INTERNAL MECHANICS VARIABLES BELOW
        self.in_toggle_workview = False

        # Setup GTG icon theme
        self._init_icon_theme()

        # Set up models
        # Active Tasks
        self.activetree.apply_filter('active',refresh=False)
        # Tags
        self.tagtree = None
        self.tagtreeview = None

        # Load window tree
        self.builder = gtk.Builder() 
        self.builder.add_from_file(GnomeConfig.GLADE_FILE)

        # Define aliases for specific widgets
        self._init_widget_aliases()

        # Init non-glade widgets
        self._init_ui_widget()

        #Set the tooltip for the toolbar buttons
        self._init_toolbar_tooltips()

        # Initialize "About" dialog
        self._init_about_dialog()

        #Create our dictionary and connect it
        self._init_signal_connections()

        # Define accelerator keys
        self._init_accelerators()

        # Initialize search completion
        self._init_search_completion()

        self.restore_state_from_conf()

        self.on_select_tag()
        self.browser_shown = False
        
        #Update the title when a task change
        self.activetree.register_cllbck('node-added-inview', self._update_window_title)
        self.activetree.register_cllbck('node-deleted-inview', self._update_window_title)

### INIT HELPER FUNCTIONS #####################################################
#
    def _init_icon_theme(self):
        """
        sets the deafault theme for icon and its directory
        """
        icon_dirs = CoreConfig().get_icons_directories()
        for i in icon_dirs:
            gtk.icon_theme_get_default().prepend_search_path(i)
            gtk.window_set_default_icon_name("gtg")


    def _init_widget_aliases(self):
        """
        defines aliases for UI elements found in the glide file
        """
        self.window             = self.builder.get_object("MainWindow")
        self.tagpopup           = self.builder.get_object("tag_context_menu")
        self.searchpopup          = self.builder.get_object("search_context_menu")
        self.nonworkviewtag_cb  = self.builder.get_object("nonworkviewtag_mi")
        self.nonworkviewtag_cb.set_label(GnomeConfig.TAG_IN_WORKVIEW_TOGG)
        self.taskpopup          = self.builder.get_object("task_context_menu")
        self.defertopopup       = self.builder.get_object("defer_to_context_menu")
        self.ctaskpopup         = self.builder.get_object("closed_task_context_menu")
        self.editbutton         = self.builder.get_object("edit_b")
        self.edit_mi            = self.builder.get_object("edit_mi")
        self.donebutton         = self.builder.get_object("done_b")
        self.done_mi            = self.builder.get_object("done_mi")
        self.deletebutton       = self.builder.get_object("delete_b")
        self.delete_mi          = self.builder.get_object("delete_mi")
        self.newtask            = self.builder.get_object("new_task_b")
        self.newsubtask         = self.builder.get_object("new_subtask_b")
        self.new_subtask_mi     = self.builder.get_object("new_subtask_mi")
        self.dismissbutton      = self.builder.get_object("dismiss_b")
        self.dismiss_mi         = self.builder.get_object("dismiss_mi")
        self.about              = self.builder.get_object("about_dialog")
        self.main_pane          = self.builder.get_object("main_pane")
        self.menu_view_workview = self.builder.get_object("view_workview")
        self.toggle_workview    = self.builder.get_object("workview_toggle")
        self.quickadd_entry     = self.builder.get_object("quickadd_field")
        self.toolbar            = self.builder.get_object("task_toolbar")
        self.quickadd_pane      = self.builder.get_object("quickadd_pane")
        self.sidebar            = self.builder.get_object("sidebar_vbox")
        self.sidebar_container  = self.builder.get_object("sidebar-scroll")
        self.sidebar_notebook   = self.builder.get_object("sidebar_notebook")
        self.main_notebook      = self.builder.get_object("main_notebook")
        self.accessory_notebook = self.builder.get_object("accessory_notebook")
        self.vbox_toolbars      = self.builder.get_object("vbox_toolbars")
        
        self.closed_pane        = None

    def _init_ui_widget(self):
        """
        sets the main pane with the tree with active tasks and create ModifyTagsDialog
        """
        # The Active tasks treeview
        self.main_pane.add(self.vtree_panes['active'])

        tag_completion = TagCompletion(self.req.get_tag_tree())
        self.modifytags_dialog = ModifyTagsDialog(tag_completion, self.req)
        
    def init_tags_sidebar(self):
        """
        initializes the tagtree (left area with tags and searches)
        """
        # The tags treeview
        self.tagtree = self.req.get_tag_tree()
        self.tagtreeview = self.tv_factory.tags_treeview(self.tagtree)
        #Tags treeview
        self.tagtreeview.connect('cursor-changed',\
            self.on_select_tag)
        self.tagtreeview.connect('row-activated',\
            self.on_select_tag)
        self.tagtreeview.connect('button-press-event',\
            self.on_tag_treeview_button_press_event)
        self.sidebar_container.add(self.tagtreeview)

        # expanding search tag does not work automatically, request it
        self.expand_search_tag()

    def _init_toolbar_tooltips(self):
        """
        sets tooltips for widgets on toolbars
        """
        self.donebutton.set_tooltip_text(GnomeConfig.MARK_DONE_TOOLTIP)
        self.editbutton.set_tooltip_text(GnomeConfig.EDIT_TOOLTIP)
        self.dismissbutton.set_tooltip_text(GnomeConfig.MARK_DISMISS_TOOLTIP)
        self.newtask.set_tooltip_text(GnomeConfig.NEW_TASK_TOOLTIP)
        self.newsubtask.set_tooltip_text(GnomeConfig.NEW_SUBTASK_TOOLTIP)
        self.toggle_workview.set_tooltip_text(\
            GnomeConfig.WORKVIEW_TOGGLE_TOOLTIP)
        self.quickadd_entry.set_tooltip_text(GnomeConfig.QUICKADD_ENTRY_TOOLTIP)
        self.quickadd_entry.set_icon_tooltip_text(1, GnomeConfig.QUICKADD_ICON_TOOLTIP)

    def _init_about_dialog(self):
        """
        Show the about dialog
        """
        gtk.about_dialog_set_url_hook(lambda dialog, url: openurl(url))
        self.about.set_website(info.URL)
        self.about.set_website_label(info.URL)
        self.about.set_version(info.VERSION)
        self.about.set_authors(info.AUTHORS)
        self.about.set_artists(info.ARTISTS)
        self.about.set_translator_credits(info.TRANSLATORS)

    def _init_signal_connections(self):
        """
        connects signals on UI elements
        """
        SIGNAL_CONNECTIONS_DIC = {
            "on_add_task":
                self.on_add_task,
            "on_edit_active_task":
                self.on_edit_active_task,
            "on_edit_done_task":
                self.on_edit_done_task,
            "on_delete_task":
                self.on_delete_tasks,
            "on_modify_tags":
                self.on_modify_tags,
            "on_mark_as_done":
                self.on_mark_as_done,
            "on_mark_as_started":
                self.on_mark_as_started,
            "on_start_for_tomorrow":
                self.on_start_for_tomorrow,
            "on_start_for_next_week":
                self.on_start_for_next_week,
            "on_start_for_next_month":
                self.on_start_for_next_month,
            "on_start_for_next_year":
                self.on_start_for_next_year,
            "on_start_clear":
                self.on_start_clear,
            "on_set_due_today":
                self.on_set_due_today,
            "on_set_due_tomorrow":
                self.on_set_due_tomorrow,
            "on_set_due_next_week":
                self.on_set_due_next_week,
            "on_set_due_next_month":
                self.on_set_due_next_month,
            "on_set_due_next_year":
                self.on_set_due_next_year,
            "on_set_due_now":
                self.on_set_due_now,
            "on_set_due_soon":
                self.on_set_due_soon,
            "on_set_due_someday":
                self.on_set_due_someday,
            "on_set_due_clear":
                self.on_set_due_clear,
            "on_dismiss_task":
                self.on_dismiss_task,
            "on_move":
                self.on_move,
            "on_size_allocate":
                self.on_size_allocate,
            "gtk_main_quit":
                self.on_close,
            "on_tag_entry_key_press_event":
                self.on_tag_entry_key_press_event,
            "on_add_subtask":
                self.on_add_subtask,
            "on_colorchooser_activate":
                self.on_colorchooser_activate,
            "on_resetcolor_activate":
                self.on_resetcolor_activate,
            "on_tagcontext_deactivate":
                self.on_tagcontext_deactivate,
            "on_workview_toggled":
                self.on_workview_toggled,
            "on_view_workview_toggled":
                self.on_workview_toggled,
            "on_view_closed_toggled":
                self.on_closed_toggled,
            "on_view_sidebar_toggled":
                self.on_sidebar_toggled,
            "on_bg_color_toggled":
                self.on_bg_color_toggled,
            "on_quickadd_field_activate":
                self.on_quickadd_activate,
            "on_quickadd_field_icon_press":
                self.on_quickadd_iconpress,
            "on_quickadd_field_changed":
                self.on_quickadd_changed,
            "on_quickadd_entrycompletion_action_activated":
                self.on_entrycompletion_action_activated,
            "on_view_quickadd_toggled":
                self.on_toggle_quickadd,
            "on_view_toolbar_toggled":
                self.on_toolbar_toggled,
            "on_about_clicked":
                self.on_about_clicked,
            "on_about_delete":
                self.on_about_close,
            "on_about_close":
                self.on_about_close,
            "on_documentation_clicked":
                lambda w: webbrowser.open(info.DOCUMENTATION_URL),
            "on_translate_clicked":
                lambda w: webbrowser.open(info.TRANSLATE_URL),
            "on_report_bug_clicked":
                lambda w: webbrowser.open(info.REPORT_BUG_URL),
            "on_nonworkviewtag_toggled":
                self.on_nonworkviewtag_toggled,
            "on_preferences_activate":
                self.open_preferences,
            "on_edit_backends_activate":
                self.open_edit_backends,
            "on_search_delete_activate":
                self.on_search_delete_activate,
        }
        self.builder.connect_signals(SIGNAL_CONNECTIONS_DIC)

        # When destroying this window, quit GTG
        self.window.connect("destroy", self.quit)

        # Active tasks TreeView
        self.vtree_panes['active'].connect('row-activated',\
            self.on_edit_active_task)
        self.vtree_panes['active'].connect('button-press-event',\
            self.on_task_treeview_button_press_event)
        self.vtree_panes['active'].connect('key-press-event',\
            self.on_task_treeview_key_press_event)
        self.vtree_panes['active'].connect('node-expanded',\
            self.on_task_expanded)
        self.vtree_panes['active'].connect('node-collapsed',\
            self.on_task_collapsed)

        b_signals = BackendSignals()
        b_signals.connect(b_signals.BACKEND_FAILED, self.on_backend_failed)
        b_signals.connect(b_signals.BACKEND_STATE_TOGGLED, \
                          self.remove_backend_infobar)
        b_signals.connect(b_signals.INTERACTION_REQUESTED, \
                          self.on_backend_needing_interaction)
        # Selection changes
        self.selection = self.vtree_panes['active'].get_selection()
        self.selection.connect("changed", self.on_task_cursor_changed)

    def _add_accelerator_for_widget(self, agr, name, accel):
        widget    = self.builder.get_object(name)
        key, mod  = gtk.accelerator_parse(accel)
        widget.add_accelerator("activate", agr, key, mod, gtk.ACCEL_VISIBLE)

    def _init_accelerators(self):
        """
        initialize gtk accelerators for different interface elements
        """
        agr = gtk.AccelGroup()
        self.builder.get_object("MainWindow").add_accel_group(agr)

        self._add_accelerator_for_widget(agr, "view_sidebar",   "F9")
        self._add_accelerator_for_widget(agr, "file_quit",      "<Control>q")
        self._add_accelerator_for_widget(agr, "edit_undo",      "<Control>z")
        self._add_accelerator_for_widget(agr, "edit_redo",      "<Control>y")
        self._add_accelerator_for_widget(agr, "new_task_mi",    "<Control>n")
        self._add_accelerator_for_widget(agr, "new_subtask_mi", "<Control><Shift>n")
        self._add_accelerator_for_widget(agr, "done_mi",        "<Control>d")
        self._add_accelerator_for_widget(agr, "dismiss_mi",     "<Control>i")
        self._add_accelerator_for_widget(agr, "delete_mi",      "Cancel")
        self._add_accelerator_for_widget(agr, "tcm_modifytags", "<Control>t")
        self._add_accelerator_for_widget(agr, "view_closed",    "<Control>F9")
        self._add_accelerator_for_widget(agr, "online_help",    "F1")
        
        edit_button = self.builder.get_object("edit_b")
        key, mod    = gtk.accelerator_parse("<Control>e")
        edit_button.add_accelerator("clicked", agr, key, mod, gtk.ACCEL_VISIBLE)

        quickadd_field = self.builder.get_object("quickadd_field")
        key, mod = gtk.accelerator_parse("<Control>l")
        quickadd_field.add_accelerator("grab-focus", agr, key, mod, gtk.ACCEL_VISIBLE)

### HELPER FUNCTIONS ########################################################

    def open_preferences(self, widget):
        self.vmanager.open_preferences(self.config)
        
    def open_edit_backends(self, widget):
        self.vmanager.open_edit_backends()

    def quit(self,widget=None):
        self.vmanager.close_browser()

    def on_window_state_event(self,widget,event,data=None):
        """This event checks for the window state: maximized?
	   and stores the state in self.config.max
	   This is used to check the window state afterwards
	   and maximize it if needed """
        mask = gtk.gdk.WINDOW_STATE_MAXIMIZED
        if widget.get_window().get_state() & mask == mask:	
            self.config.set("max", True)
        else:
            self.config.set("max", False) 

    def restore_state_from_conf(self):

#        # Extract state from configuration dictionary
#        if not "browser" in self.config:
#            #necessary to have the minimum width of the tag pane
#            # inferior to the "first run" width
#            self.builder.get_object("hpaned1").set_position(250)
#            return

        width = self.config.get('width')
        height = self.config.get('height')
        if width and height:
            self.window.resize(width, height)

        # checks for maximum size of window
        self.window.connect('window-state-event', self.on_window_state_event)
        if self.config.get("max"):
            self.window.maximize()

        xpos = self.config.get("x_pos")
        ypos = self.config.get("y_pos")
        if ypos and xpos:
            self.window.move(xpos, ypos)

        tag_pane = self.config.get("tag_pane")
        if not tag_pane:
            self.builder.get_object("view_sidebar").set_active(False)
            self.sidebar.hide()
        else:
            self.builder.get_object("view_sidebar").set_active(True)
            if not self.tagtreeview:
                self.init_tags_sidebar()
            self.sidebar.show()

        sidebar_width = self.config.get("sidebar_width")
        self.builder.get_object("hpaned1").set_position(sidebar_width)
        self.builder.get_object("hpaned1").connect('notify::position', self.on_sidebar_width)

        closed_task_pane = self.config.get("closed_task_pane")
        if not closed_task_pane:
            self.hide_closed_pane()
        else:
            self.show_closed_pane()

        botpos = self.config.get("bottom_pane_position")
        self.builder.get_object("vpaned1").set_position(botpos)
        self.builder.get_object("vpaned1").connect('notify::position', self.on_bottom_pane_position)

        toolbar = self.config.get("toolbar")
        if toolbar:
            self.builder.get_object("view_toolbar").set_active(1)
        else:
            self.toolbar.hide()
            self.builder.get_object("view_toolbar").set_active(False)

        quickadd_pane = self.config.get("quick_add")
        if quickadd_pane:
            self.builder.get_object("view_quickadd").set_active(True)
        else:
            self.quickadd_pane.hide()
            self.builder.get_object("view_quickadd").set_active(False)

        # Callbacks for sorting and restoring previous state
        model = self.vtree_panes['active'].get_model()
        model.connect('sort-column-changed', self.on_sort_column_changed)
        sort_column = self.config.get('tasklist_sort_column')
        sort_order = self.config.get('tasklist_sort_order')

        if sort_column and sort_order:
            sort_column, sort_order = int(sort_column), int(sort_order)
            model.set_sort_column_id(sort_column, sort_order)

        bgcol_enable = self.config.get("bg_color_enable")
        self.builder.get_object("bgcol_enable").set_active(bgcol_enable)
        
        for path_s in self.config.get("collapsed_tasks"):
            #the tuple was stored as a string. we have to reconstruct it
            path = ()
            for p in path_s[1:-1].split(","):
                p = p.strip(" '")
                path += (p,)
            if path[-1] == '':
                path = path[:-1]
            self.vtree_panes['active'].collapse_node(path)
                
        for t in self.config.get("collapsed_tags"):
            #FIXME
            print "Collapsing tag %s not implememted in browser.py" %t
#            self.tagtreeview.set_collapsed_tags(toset)

        self.set_view(self.config.get("view"))

        def open_task(req, t):
            """ Open the task if loaded. Otherwise ask for next iteration """
            if req.has_task(t):
                self.vmanager.open_task(t)
                return False
            else:
                return True
                
        for t in self.config.get("opened_tasks"):
            gobject.idle_add(open_task, self.req, t)

    def do_toggle_workview(self):
        """ Switch between default and work view

        Updating tags is disabled while changing view. It consumes
        a lot of CPU cycles and the user does not see it. Afterwards,
        updating of tags is re-enabled and all tags are refreshed.

        Because workview can be switched from more than one button
        (currently toggle button and check menu item), we need to change
        status of others also. It invokes again this method => 
        a loop of signals.
        
        It is more flexible to have a dedicated variable
        (self.in_toggle_workview) which prevents that recursion. The other way
        how to solve this is to checking state of those two buttons and check
        if they are not the same. Adding another way may complicate things...
        """

        if self.in_toggle_workview:
            return

        self.in_toggle_workview = True
        self.tv_factory.disable_update_tags()

        if self.config.get('view') == 'workview':
            self.set_view('default')
        else:
            self.set_view('workview')

        if self.tagtree is not None:
            self.tv_factory.enable_update_tags()
            self.tagtree.refresh_all()

        self.in_toggle_workview = False
        
    def set_view(self,viewname):
        if viewname == 'default':
            self.activetree.unapply_filter('workview')
            workview = False
        elif viewname == 'workview':
            self.activetree.apply_filter('workview')
            workview = True
        else:
            raise Exception('Cannot set the view %s' %viewname)
        self.menu_view_workview.set_active(workview)
        self.toggle_workview.set_active(workview)
        #The config_set has to be after the toggle, else you will have a loop
        self.config.set('view',viewname)
        self.vtree_panes['active'].set_col_visible('startdate', not workview)

    def _update_window_title(self,nid=None,path=None,state_id=None):
        count = self.activetree.get_n_nodes()
        #Set the title of the window:
        parenthesis = ""
        if count == 0:
            parenthesis = _("no active tasks")
        else:
            parenthesis = ngettext("%(tasks)d active task", \
                                   "%(tasks)d active tasks", \
                                   count) % {'tasks': count}
        self.window.set_title("%s - "%parenthesis + WINDOW_TITLE)

    def _add_page(self, notebook, label, page):
        notebook.append_page(page, label)
        if notebook.get_n_pages() > 1:
            notebook.set_show_tabs(True)
        page_num = notebook.page_num(page)
        notebook.set_tab_detachable(page, True)
        notebook.set_tab_reorderable(page, True)
        notebook.set_current_page(page_num)
        notebook.show_all()
        return page_num

    def _remove_page(self, notebook, page):
        if page:
            page.hide()
            notebook.remove(page)
        if notebook.get_n_pages() == 1:
            notebook.set_show_tabs(False)
        elif notebook.get_n_pages() == 0:
            notebook.hide()

### SIGNAL CALLBACKS ##########################################################
# Typically, reaction to user input & interactions with the GUI
#
    def register_filter_callback(self, cb):
        print "DEPRECATED function register_filter_callback."
        print "It is only dummy funnction now, doing nothing, ready for removing"
        
    def unregister_filter_callback(self, cb):
        print "DEPRECATED function unregister_filter_callback."
        print "It is only dummy funnction now, doing nothing, ready for removing"
        
    def on_sort_column_changed(self, model):
        sort_column, sort_order = model.get_sort_column_id()

        if sort_order == gtk.SORT_ASCENDING:
            sort_order = 0
        else:
            sort_order = 1

        self.config.set('tasklist_sort_column', sort_column)
        self.config.set('tasklist_sort_order', sort_order)

    def on_move(self, widget = None, data = None):
        xpos, ypos = self.window.get_position()
        self.config.set('x_pos',xpos)
        self.config.set('y_pos',ypos)

    def on_size_allocate(self, widget = None, data = None):
        width, height = self.window.get_size()
        self.config.set('width',width)
        self.config.set('height',height)

    def on_bottom_pane_position(self, widget, data = None):
        self.config.set('bottom_pane_position', widget.get_position())

    def on_sidebar_width(self, widget, data = None):
        self.config.set('sidebar_width', widget.get_position())

    def on_about_clicked(self, widget):
        """
        show the about dialog
        """
        self.about.show()

    def on_about_close(self, widget, response):
        """
        close the about dialog
        """
        self.about.hide()
        return True

    def on_color_changed(self, widget):
        gtkcolor = widget.get_current_color()
        strcolor = gtk.color_selection_palette_to_string([gtkcolor])
        tags = self.get_selected_tags()
        for tname in tags:
            t = self.req.get_tag(tname)
            t.set_attribute("color", strcolor)

    def on_colorchooser_activate(self, widget):
        #TODO: Color chooser should be refactorized in its own class. Well, in
        #fact we should have a TagPropertiesEditor (like for project) Also,
        #color change should be immediate. There's no reason for a Ok/Cancel
        self.set_target_cursor()
        color_dialog = gtk.ColorSelectionDialog('Choose color')
        colorsel = color_dialog.colorsel
        colorsel.connect("color_changed", self.on_color_changed)

        # Get previous color
        tags= self.get_selected_tags()
        init_color = None
        if len(tags) == 1:
            ta = self.req.get_tag(tags[0])
            color = ta.get_attribute("color")
            if color is not None:
                colorspec = gtk.gdk.color_parse(color)
                colorsel.set_previous_color(colorspec)
                colorsel.set_current_color(colorspec)
                init_color = colorsel.get_current_color()
        response = color_dialog.run()
        # Check response and set color if required
        if response != gtk.RESPONSE_OK and init_color:
            strcolor = gtk.color_selection_palette_to_string([init_color])
            tags = self.get_selected_tags()
            for t in tags:
                t.set_attribute("color", strcolor)
        self.reset_cursor()
        color_dialog.destroy()
        
    def on_resetcolor_activate(self, widget):
        """
        handler for the right click popup menu item from tag tree, when its a @tag
        """
        self.set_target_cursor()
        tags = self.get_selected_tags()
        for tname in tags:
            t = self.req.get_tag(tname)
            t.del_attribute("color")
        self.reset_cursor()
        
    def on_tagcontext_deactivate(self, menushell):
        self.reset_cursor()

    def on_workview_toggled(self, widget):
        self.do_toggle_workview()

    def on_sidebar_toggled(self, widget):
        view_sidebar = self.builder.get_object("view_sidebar")
        if self.sidebar.get_property("visible"):
            view_sidebar.set_active(False)
            self.config.set("tag_pane",False)
            self.sidebar.hide()
        else:
            view_sidebar.set_active(True)
            if not self.tagtreeview:
                self.init_tags_sidebar()
            self.sidebar.show()
            self.config.set("tag_pane",True)

    def on_closed_toggled(self, widget):
        if widget.get_active():
            self.show_closed_pane()
        else:
            self.hide_closed_pane()

    def __create_closed_tree(self):
        closedtree = self.req.get_tasks_tree(name='closed',refresh=False)
        closedtree.apply_filter('closed',refresh=False)
        return closedtree
            
    def show_closed_pane(self):
        # The done/dismissed tasks treeview
        if not self.vtree_panes.has_key('closed'):
            ctree = self.__create_closed_tree()
            self.vtree_panes['closed'] = \
                         self.tv_factory.closed_tasks_treeview(ctree)
                    # Closed tasks TreeView
            self.vtree_panes['closed'].connect('row-activated',\
                self.on_edit_done_task)
            self.vtree_panes['closed'].connect('button-press-event',\
                self.on_closed_task_treeview_button_press_event)
            self.vtree_panes['closed'].connect('key-press-event',\
                self.on_closed_task_treeview_key_press_event)
                
            self.closed_selection = self.vtree_panes['closed'].get_selection()
            self.closed_selection.connect("changed", self.on_taskdone_cursor_changed)
            ctree.apply_filter(self.get_selected_tags()[0],refresh=True)
        if not self.closed_pane:
            self.closed_pane = gtk.ScrolledWindow()
            self.closed_pane.set_size_request(-1, 100)
            self.closed_pane.set_policy(gtk.POLICY_AUTOMATIC, gtk.POLICY_AUTOMATIC)
            self.closed_pane.add(self.vtree_panes['closed'])

        elif self.accessory_notebook.page_num(self.closed_pane) != -1:
            # Already contains the closed pane
            return

        self.add_page_to_accessory_notebook("Closed", self.closed_pane)
        self.builder.get_object("view_closed").set_active(True)
        self.config.set('closed_task_pane',True)

    def hide_closed_pane(self):
        #If we destroy completely the vtree, we cannot display it anymore
        #Check is to hide/show the closed task pane multiple times.
        #I let this code commented for now because it might be useful
        #for performance reason, to really destroy the view when we don't 
        #display it. (Lionel, 17092010)
#        if self.vtree_panes.has_key('closed'):
#            self.vtree_panes['closed'].set_model(None)
#            del self.vtree_panes['closed']
        self.remove_page_from_accessory_notebook(self.closed_pane)
        self.builder.get_object("view_closed").set_active(False)
        self.config.set('closed_task_pane',False)

    def on_bg_color_toggled(self, widget):
        if widget.get_active():
            self.config.set("bg_color_enable",True)
        else:
            self.config.set("bg_color_enable",False)

    def on_toolbar_toggled(self, widget):
        if widget.get_active():
            self.toolbar.show()
            self.config.set('toolbar',True)
        else:
            self.toolbar.hide()
            self.config.set('toolbar',False)

    def on_toggle_quickadd(self, widget):
        if widget.get_active():
            self.quickadd_pane.show()
            self.config.set('quick_add',True)
        else:
            self.quickadd_pane.hide()
            self.config.set('quick_add',False)

    def on_task_expanded(self, sender, tid):
        colt = self.config.get("collapsed_tasks")
        if tid in colt:
            colt.remove(tid)
        
    def on_task_collapsed(self, sender, tid):
        colt = self.config.get("collapsed_tasks")
        if tid not in colt:
            colt.append(str(tid))

    def on_quickadd_activate(self, widget):
        """ Add a new task from quickadd toolbar """
        text = unicode(self.quickadd_entry.get_text())
        if text:
            tags = self.get_selected_tags(nospecial=True)
            #We will select quick-added task in browser.
            #This has proven to be quite complex and deserves an explanation.
            #We register a callback on the sorted treemodel that we're
            #displaying, which is a TreeModelSort. When a row gets added, we're
            #notified of it.
            # We have to verify that that row belongs to the task we should
            # select. So, we have to wait for the task to be created, and then
            # wait for its tid to show up (invernizzi)
            def select_next_added_task_in_browser(treemodelsort, path, iter, self):
                def selecter(treemodelsort, path, iter, self):
                    self.__last_quick_added_tid_event.wait()
                    treeview = self.vtree_panes['active']
                    tid = self.activetree.get_node_for_path(path)
                    if self.__last_quick_added_tid == tid:
                        #this is the correct task
                        treemodelsort.disconnect(self.__quick_add_select_handle)
                        selection = treeview.get_selection()
                        selection.unselect_all()
                        selection.select_path(path)
                #It cannot be another thread than the main gtk thread !
                gobject.idle_add(selecter,treemodelsort, path, iter, self)
            #event that is set when the new task is created
            self.__last_quick_added_tid_event = threading.Event()
            self.__quick_add_select_handle = \
                    self.vtree_panes['active'].get_model().connect(\
                                        "row-inserted",
                                        select_next_added_task_in_browser,
                                        self)
            task = self.req.new_task(newtask=True)
            self.__last_quick_added_tid = task.get_id()
            self.__last_quick_added_tid_event.set()
            task.set_complex_title(text,tags=tags)
            self.quickadd_entry.set_text('')

            #signal the event for the plugins to catch
            gobject.idle_add(self.emit, "task-added-via-quick-add",
                             task.get_id())
        else:
            #if no text is selected, we open the currently selected task
            nids = self.vtree_panes['active'].get_selected_nodes()
            for nid in nids:
                self.vmanager.open_task(nid)

    def on_quickadd_iconpress(self, widget, icon, event):
        """ Clear the text in quickadd field by clicking on 'clear' icon """
        if icon == gtk.ENTRY_ICON_SECONDARY:
            self.quickadd_entry.set_text('')
            
    def on_tag_treeview_button_press_event(self, treeview, event):
        """
        deals with mouse click event on the tag tree
        """
        Log.debug("Received button event #%d at %d,%d" %(event.button, event.x, event.y))
        if event.button == 3:
            x = int(event.x)
            y = int(event.y)
            time = event.time
            pthinfo = treeview.get_path_at_pos(x, y)
            if pthinfo is not None:
                path, col, cellx, celly = pthinfo #pylint: disable-msg=W0612
                treeview.grab_focus()
                # The location we want the cursor to return to 
                # after we're done.
                self.previous_cursor = treeview.get_cursor()
                # For use in is_task_visible
                self.previous_tag = self.get_selected_tags()
                # Let's us know that we're working on a tag.
                self.tag_active = True

                # This location is stored in case we need to work with it
                # later on.
                self.target_cursor = path, col
                treeview.set_cursor(path, col, 0)
                #the nospecial=True disable right clicking for special tags
                selected_tags = self.get_selected_tags(nospecial=True)
                selected_search = self.get_selected_search()
                #popup menu for searches
                if selected_search is not None:
                    self.searchpopup.popup(None, None, None, event.button, time)
                elif len(selected_tags) > 0:
                    # Then we are looking at single, normal tag rather than
                    # the special 'All tags' or 'Tasks without tags'. We only
                    # want to popup the menu for normal tags.

                    display_in_workview_item = self.tagpopup.get_children()[2]
                    selected_tag = self.req.get_tag(selected_tags[0])
                    nonworkview = selected_tag.get_attribute("nonworkview")
                    # We must invert because the tagstore has "True" for tasks
                    # that are *not* in workview, and the checkbox is set if
                    # the tag *is* shown in the workview.
                    if nonworkview == "True":
                        shown = False
                    else:
                        shown = True
                    # HACK: CheckMenuItem.set_active() emits a toggled() when 
                    # switching between True and False, which will reset 
                    # the cursor. Using self.dont_reset to work around that.
                    # Calling set_target_cursor after set_active() is another
                    # option, but there's noticeable amount of lag when right
                    # clicking tags that way.
                    self.dont_reset = True
                    display_in_workview_item.set_active(shown)
                    self.dont_reset = False
                    self.tagpopup.popup(None, None, None, event.button, time)
                else:
                    self.reset_cursor()
            return 1

    def on_nonworkviewtag_toggled(self, widget):
        self.set_target_cursor()
        tag_id = self.get_selected_tags()[0]
        #We must inverse because the tagstore has True
        #for tasks that are not in workview (and also convert to string)
        toset = not self.nonworkviewtag_cb.get_active()
        tag = self.req.get_tag(tag_id)
        tag.set_attribute("nonworkview", str(toset))
        if toset:
            label = GnomeConfig.TAG_NOTIN_WORKVIEW_TOGG
        else:
            label = GnomeConfig.TAG_IN_WORKVIEW_TOGG
        self.nonworkviewtag_cb.set_label(label)
        if not self.dont_reset:
            self.reset_cursor()

    def on_task_treeview_button_press_event(self, treeview, event):
        """Pop up context menu on right mouse click in the main task tree view"""
        Log.debug("Received button event #%d at %d,%d" %(event.button, event.x, event.y))
        if event.button == 3:
            x = int(event.x)
            y = int(event.y)
            time = event.time
            pthinfo = treeview.get_path_at_pos(x, y)
            if pthinfo is not None:
                path, col, cellx, celly = pthinfo
                selection = treeview.get_selection()
                if selection.count_selected_rows() > 0 :
                    if not selection.path_is_selected(path) :
                        treeview.set_cursor(path, col, 0)
                else :
                    treeview.set_cursor(path, col, 0)
                treeview.grab_focus()
                self.taskpopup.popup(None, None, None, event.button, time)
            return 1

    def on_task_treeview_key_press_event(self, treeview, event):
        if gtk.gdk.keyval_name(event.keyval) == "Delete":
            self.on_delete_tasks()

    def on_closed_task_treeview_button_press_event(self, treeview, event):
        if event.button == 3:
            x = int(event.x)
            y = int(event.y)
            time = event.time
            pthinfo = treeview.get_path_at_pos(x, y)
            if pthinfo is not None:
                path, col, cellx, celly = pthinfo
                treeview.grab_focus()
                treeview.set_cursor(path, col, 0)
                self.ctaskpopup.popup(None, None, None, event.button, time)
            return 1

    def on_closed_task_treeview_key_press_event(self, treeview, event):
        if gtk.gdk.keyval_name(event.keyval) == "Delete":
            self.on_delete_tasks()

    def on_add_task(self, widget, status=None):
        tags = [tag for tag in self.get_selected_tags() if tag.startswith('@')]
        task = self.req.new_task(tags=tags, newtask=True)
        uid = task.get_id()
        if status:
            task.set_status(status)
        self.vmanager.open_task(uid,thisisnew=True)

    def on_add_subtask(self, widget):
        uid = self.get_selected_task()
        if uid:
            zetask = self.req.get_task(uid)
            tags   = zetask.get_tags()
            task   = self.req.new_task(tags=[t.get_name() for t in tags], newtask=True)
            #task.add_parent(uid)
            zetask.add_child(task.get_id())
            self.vmanager.open_task(task.get_id(),thisisnew=True)

    def on_edit_active_task(self, widget, row=None, col=None):
        tid = self.get_selected_task()
        if tid:
            self.vmanager.open_task(tid)
    
    def on_edit_done_task(self, widget, row=None, col=None):
        tid = self.get_selected_task('closed')
        if tid:
            self.vmanager.open_task(tid)

    def on_delete_tasks(self, widget=None, tid=None):
        #If we don't have a parameter, then take the selection in the treeview
        if not tid:
            #tid_to_delete is a [project,task] tuple
            tids_todelete = self.get_selected_tasks()
            if not tids_todelete:
                return
        else:
            tids_todelete = [tid]
        Log.debug("going to delete %s" % tids_todelete)
        self.vmanager.ask_delete_tasks(tids_todelete)

    def update_start_date(self, widget, new_start_date):
        tasks = [self.req.get_task(uid) 
            for uid in self.get_selected_tasks()
            if uid is not None]

        start_date = Date.parse(new_start_date)

        for task in tasks:
            task.set_start_date(start_date)
        #FIXME: If the task dialog is displayed, refresh its start_date widget

    def on_mark_as_started(self, widget):
        self.update_start_date(widget, "today")

    def on_start_for_tomorrow(self, widget):
        self.update_start_date(widget, "tomorrow")

    def on_start_for_next_week(self, widget):
        self.update_start_date(widget, "next week")

    def on_start_for_next_month(self, widget):
        self.update_start_date(widget, "next month")

    def on_start_for_next_year(self, widget):
        self.update_start_date(widget, "next year")

    def on_start_clear(self, widget):
        self.update_start_date(widget, None)
        
    def update_due_date(self, widget, new_due_date):
        tasks = [self.req.get_task(uid) 
            for uid in self.get_selected_tasks()
            if uid is not None]

        due_date = Date.parse(new_due_date)

        for task in tasks:
            task.set_due_date(due_date)
        #FIXME: If the task dialog is displayed, refresh its due_date widget

    def on_set_due_today(self, widget):
        self.update_due_date(widget, "today")

    def on_set_due_tomorrow(self, widget):
        self.update_due_date(widget, "tomorrow")

    def on_set_due_next_week(self, widget):
        self.update_due_date(widget, "next week")

    def on_set_due_next_month(self, widget):
        self.update_due_date(widget, "next month")

    def on_set_due_next_year(self, widget):
        self.update_due_date(widget, "next year")
        
    def on_set_due_now(self, widget):
        self.update_due_date(widget, "now")
        
    def on_set_due_soon(self, widget):
        self.update_due_date(widget, "soon")
        
    def on_set_due_someday(self, widget):
        self.update_due_date(widget, "someday")

    def on_set_due_clear(self, widget):
        self.update_due_date(widget, None)

    def on_modify_tags(self, widget):
        """ Run Modify Tags dialog on selected tasks """
        tasks = self.get_selected_tasks()
        self.modifytags_dialog.modify_tags(tasks)

    def on_tag_entry_key_press_event(self, widget, event):
        if gtk.gdk.keyval_name(event.keyval) == "Return":
            self.on_addtag_confirm()
    
    def close_all_task_editors(self, task_id):
        """ Including editors of subtasks """
        all_subtasks = []

        def trace_subtasks(root):
            all_subtasks.append(root)
            for i in root.get_subtasks():
                if i not in all_subtasks:
                    trace_subtasks(i)

        trace_subtasks(self.req.get_task(task_id))

        for task in all_subtasks:
            self.vmanager.close_task(task.get_id())

    def on_mark_as_done(self, widget):
        tasks_uid = [uid for uid in self.get_selected_tasks() if uid is not None]
        if len(tasks_uid) == 0:
            return
        tasks = [self.req.get_task(uid) for uid in tasks_uid]
        tasks_status = [task.get_status() for task in tasks]
        for uid, task, status in zip(tasks_uid, tasks, tasks_status):
            if status == Task.STA_DONE:
                # Marking as undone
                task.set_status(Task.STA_ACTIVE)
                # Parents of that task must be updated - not to be shown
                # in workview, update children count, etc.
                for parent_id in task.get_parents():
                    parent = self.req.get_task(parent_id)
                    parent.modified()
            else:
                task.set_status(Task.STA_DONE)
                self.close_all_task_editors(uid)

    def on_dismiss_task(self, widget):
        tasks_uid = [uid for uid in self.get_selected_tasks() if uid is not None]
        if len(tasks_uid) == 0:
            return
        tasks = [self.req.get_task(uid) for uid in tasks_uid]
        tasks_status = [task.get_status() for task in tasks]
        for uid, task, status in zip(tasks_uid, tasks, tasks_status):
            if status == Task.STA_DISMISSED:
                task.set_status(Task.STA_ACTIVE)
            else:
                task.set_status(Task.STA_DISMISSED)
                self.close_all_task_editors(uid)

    def apply_filter_on_panes(self, filter_name):
        """ Apply filters for every pane: active tasks, closed tasks """
        for pane in self.vtree_panes:
            vtree = self.req.get_tasks_tree(name=pane, refresh=False)
            vtree.reset_filters(refresh=False, transparent_only=True)
            vtree.apply_filter(filter_name, refresh=True)

    def on_select_tag(self, widget=None, row=None, col=None):
        """
        callback for when selecting an element of the tagtree (left sidebar)
        """
        # FIXME add support for multiple selection of tags in future

        # When enable_update_tags we should update all tags to match
        # the current state. However, applying tag filter does not influence
        # other tags, because of transparent filter. Therefore there is no
        # self.tagree.refresh_all() => a significant optimization!
        # See do_toggle_workview()
        self.tv_factory.disable_update_tags()

        #When you click on a tag, you want to unselect the tasks
        taglist = self.get_selected_tags()
        if len(taglist) > 0:
            tagname = taglist[0]
            self.apply_filter_on_panes(tagname)

            # In case of search tag, set query in quickadd for refining search query
            tag = self.req.get_tag(tagname)
            if tag.is_search_tag():
                self.quickadd_entry.set_text(tag.get_attribute("query"))

        self.tv_factory.enable_update_tags()

    def on_taskdone_cursor_changed(self, selection=None):
        """Called when selection changes in closed task view.

        Changes the way the selected task is displayed.
        """
        settings_done = {"label":     GnomeConfig.MARK_DONE,
                         "tooltip":   GnomeConfig.MARK_DONE_TOOLTIP,
                         "icon-name": "gtg-task-done"}
        settings_undone = {"label":     GnomeConfig.MARK_UNDONE,
                           "tooltip":   GnomeConfig.MARK_UNDONE_TOOLTIP,
                           "icon-name": "gtg-task-undone"}
        settings_dismiss = {"label":     GnomeConfig.MARK_DISMISS,
                           "tooltip":   GnomeConfig.MARK_DISMISS_TOOLTIP,
                           "icon-name": "gtg-task-dismiss"}
        settings_undismiss = {"label":     GnomeConfig.MARK_UNDISMISS,
                              "tooltip":   GnomeConfig.MARK_UNDISMISS_TOOLTIP,
                              "icon-name": "gtg-task-undismiss"}

        def update_button(button, settings): 
            button.set_icon_name(settings["icon-name"])
            button.set_label(settings["label"])
            
        def update_menu_item(menu_item, settings): 
            image = gtk.image_new_from_icon_name(settings["icon-name"], 16)
            image.set_pixel_size(16)
            image.show()
            menu_item.set_image(image)
            menu_item.set_label(settings["label"])

        #We unselect all in the active task view
        #Only if something is selected in the closed task list
        #And we change the status of the Done/dismiss button
        update_button(self.donebutton, settings_done)
        update_menu_item(self.done_mi, settings_done)
        update_button(self.dismissbutton, settings_dismiss)
        update_menu_item(self.dismiss_mi, settings_dismiss)
        if selection.count_selected_rows() > 0:
            tid = self.get_selected_task('closed')
            task = self.req.get_task(tid)
            self.vtree_panes['active'].get_selection().unselect_all()
            if task.get_status() == "Dismiss":
                self.builder.get_object(
                    "ctcm_mark_as_not_done").set_sensitive(False)
                self.builder.get_object("ctcm_undismiss").set_sensitive(True)
                update_button(self.dismissbutton, settings_undismiss)
                update_menu_item(self.dismiss_mi, settings_undismiss)
            else:
                self.builder.get_object(
                    "ctcm_mark_as_not_done").set_sensitive(True)
                self.builder.get_object(
                    "ctcm_undismiss").set_sensitive(False)
                update_button(self.donebutton, settings_undone)
                update_menu_item(self.done_mi, settings_undone)
        self.update_buttons_sensitivity()

    def on_task_cursor_changed(self, selection=None):
        """Called when selection changes in the active task view.

        Changes the way the selected task is displayed.
        """
        #We unselect all in the closed task view
        #Only if something is selected in the active task list
        self.donebutton.set_icon_name("gtg-task-done")
        self.dismissbutton.set_icon_name("gtg-task-dismiss")
        if selection.count_selected_rows() > 0:
            if self.vtree_panes.has_key('closed'):
                self.vtree_panes['closed'].get_selection().unselect_all()
            self.donebutton.set_label(GnomeConfig.MARK_DONE)
            self.donebutton.set_tooltip_text(GnomeConfig.MARK_DONE_TOOLTIP)
            self.dismissbutton.set_label(GnomeConfig.MARK_DISMISS)
        self.update_buttons_sensitivity()

    def on_close(self, widget=None):
        """Closing the window."""
        #Saving is now done in main.py
        self.quit()

    #using dummy parameters that are given by the signal
    def update_buttons_sensitivity(self,a=None,b=None,c=None):
        enable = self.selection.count_selected_rows() 
        if self.vtree_panes.has_key('closed'):
            enable += self.closed_selection.count_selected_rows() > 0
        self.edit_mi.set_sensitive(enable)
        self.new_subtask_mi.set_sensitive(enable)
        self.done_mi.set_sensitive(enable)
        self.dismiss_mi.set_sensitive(enable)
        self.delete_mi.set_sensitive(enable)
        self.donebutton.set_sensitive(enable)
        self.dismissbutton.set_sensitive(enable)
        self.deletebutton.set_sensitive(enable)

### PUBLIC METHODS #########################################################
    def get_selected_task(self, tv=None):
        """Returns the'uid' of the selected task, if any.
           If multiple tasks are selected, returns only the first and 
           takes care of selecting only that (unselecting the others)

        :param tv: The tree view to find the selected task in. Defaults to
            the task_tview.
        """
        ids = self.get_selected_tasks(tv)
        if len(ids) > 0:
            #FIXME : we should also unselect all the others
            return ids[0]
        else:
            return None

    def get_selected_tasks(self, tv=None):
        """Returns a list of 'uids' of the selected tasks, and the corresponding
           iters

        :param tv: The tree view to find the selected task in. Defaults to
            the task_tview.
        """
        #FIXME Why we have active as back case? is that so? Study this code
        selected = []
        if tv:
            selected = self.vtree_panes[tv].get_selected_nodes()
        else:
            if self.vtree_panes.has_key('active'):
                selected = self.vtree_panes['active'].get_selected_nodes()
            for i in self.vtree_panes:
                if len(selected) == 0:
                    selected = self.vtree_panes[i].get_selected_nodes()
        return selected
        
    #If nospecial=True, only normal @tag are considered
    def get_selected_tags(self,nospecial=False):
        """
        Returns the selected nodes from the tagtree
        @args
            nospecial - doesn't return tags that do not stat with @
        """
        taglist = []
        if self.tagtreeview:
            taglist = self.tagtreeview.get_selected_nodes()
        #If no selection, we display all
        if not nospecial and (not taglist or len(taglist) < 0):
            taglist = ['gtg-tags-all']
        if nospecial:
            for t in list(taglist):
                if not t.startswith('@'):
                    taglist.remove(t)
        return taglist
    
    def reset_cursor(self):
        """ Returns the cursor to the tag that was selected prior
            to any right click action. Should be used whenever we're done
            working with any tag through a right click menu action.
            """
        if self.tag_active:
            self.tag_active = False
            path, col = self.previous_cursor
            if self.tagtreeview:
                self.tagtreeview.set_cursor(path, col, 0)
                
    def set_target_cursor(self):
        """ Selects the last tag to be right clicked. 
        
            We need this because the context menu will deactivate
            (and in turn, call reset_cursor()) before, for example, the color
            picker dialog begins. Should be used at the beginning of any tag
            editing function to remind the user which tag they're working with.
            """
        if not self.tag_active:
            self.tag_active = True
            path, col = self.target_cursor
            if self.tagtreeview:
                self.tagtreeview.set_cursor(path, col, 0)

    def add_page_to_sidebar_notebook(self, icon, page):
        """Adds a new page tab to the left panel.  The tab will 
        be added as the last tab.  Also causes the tabs to be
        shown if they're not.
        @param icon: a gtk.Image picture to display on the tab
        @param page: gtk.Frame-based panel to be added
        """
        return self._add_page(self.sidebar_notebook, icon, page)

    def add_page_to_main_notebook(self, title, page):
        """Adds a new page tab to the top right main panel.  The tab
        will be added as the last tab.  Also causes the tabs to be
        shown.
        @param title: Short text to use for the tab label
        @param page: gtk.Frame-based panel to be added
        """
        return self._add_page(self.main_notebook, gtk.Label(title), page)

    def add_page_to_accessory_notebook(self, title, page):
        """Adds a new page tab to the lower right accessory panel.  The
        tab will be added as the last tab.  Also causes the tabs to be
        shown.
        @param title: Short text to use for the tab label
        @param page: gtk.Frame-based panel to be added
        """
        return self._add_page(self.accessory_notebook, gtk.Label(title), page)

    def remove_page_from_sidebar_notebook(self, page):
        """Removes a new page tab from the left panel.  If this leaves
        only one tab in the notebook, the tab selector will be hidden.
        @param page: gtk.Frame-based panel to be removed
        """
        return self._remove_page(self.sidebar_notebook, page)

    def remove_page_from_main_notebook(self, page):
        """Removes a new page tab from the top right main panel.  If
        this leaves only one tab in the notebook, the tab selector will
        be hidden.
        @param page: gtk.Frame-based panel to be removed
        """
        return self._remove_page(self.main_notebook, page)

    def remove_page_from_accessory_notebook(self, page):
        """Removes a new page tab from the lower right accessory panel.
        If this leaves only one tab in the notebook, the tab selector
        will be hidden.
        @param page: gtk.Frame-based panel to be removed
        """
        return self._remove_page(self.accessory_notebook, page)

    def hide(self):
        """ Hides the task browser """
        self.browser_shown = False
        self.window.hide()
        gobject.idle_add(self.emit, "visibility-toggled")

    def show(self):
        """ Unhides the TaskBrowser """
        self.browser_shown = True
        #redraws the GDK window, bringing it to front
        self.window.show()
        self.window.present()
        self.window.grab_focus()
        self.quickadd_entry.grab_focus()
        gobject.idle_add(self.emit, "visibility-toggled")

    def iconify(self):
        """ Minimizes the TaskBrowser """
        self.window.iconify()

    def is_visible(self):
        """ Returns true if window is shown or false if hidden. """
        return self.window.get_property("visible")

    def is_active(self):
        """ Returns true if window is the currently active window """
        return self.window.get_property("is-active")

    def get_builder(self):
        return self.builder

    def get_window(self):
        return self.window

    def get_active_tree(self):
        '''
        Returns the browser tree with all the filters applied. The tasks in
        the tree are the same as the ones shown in the browser current view
        '''
        return self.activetree

    def get_closed_tree(self):
        '''
        Returns the browser tree with all the filters applied. The tasks in
        the tree are the same as the ones shown in the browser current closed
        view.
        '''
        return self.__create_closed_tree()

    def is_shown(self):
        return self.browser_shown

## BACKENDS RELATED METHODS ##################################################

    def on_backend_failed(self, sender, backend_id, error_code):
        '''
        Signal callback.
        When a backend fails to work, loads a gtk.Infobar to alert the user

        @param sender: not used, only here for signal compatibility
        @param backend_id: the id of the failing backend 
        @param error_code: a backend error code, as specified in BackendsSignals
        '''
        infobar = self._new_infobar(backend_id)
        infobar.set_error_code(error_code)

    def on_backend_needing_interaction(self, sender, backend_id, description, \
                                       interaction_type, callback):
        '''
        Signal callback.
        When a backend needs some kind of feedback from the user,
        loads a gtk.Infobar to alert the user.
        This is used, for example, to request confirmation after authenticating
        via OAuth.

        @param sender: not used, only here for signal compatibility
        @param backend_id: the id of the failing backend 
        @param description: a string describing the interaction needed
        @param interaction_type: a string describing the type of interaction
                                 (yes/no, only confirm, ok/cancel...)
        @param callback: the function to call when the user provides the
                         feedback
        '''
        infobar = self._new_infobar(backend_id)
        infobar.set_interaction_request(description, interaction_type, callback)


    def __remove_backend_infobar(self, child, backend_id):
        '''
        Helper function to remove an gtk.Infobar related to a backend

        @param child: a gtk.Infobar
        @param backend_id: the id of the backend which gtk.Infobar should be
                            removed.
        '''
        if isinstance(child, CustomInfoBar) and\
            child.get_backend_id() == backend_id:
            if self.vbox_toolbars:
                self.vbox_toolbars.remove(child)

    def remove_backend_infobar(self, sender, backend_id):
        '''
        Signal callback.
        Deletes the gtk.Infobars related to a backend

        @param sender: not used, only here for signal compatibility
        @param backend_id: the id of the backend which gtk.Infobar should be
                            removed.
        '''
        backend = self.req.get_backend(backend_id)
        if not backend or (backend and backend.is_enabled()):
            #remove old infobar related to backend_id, if any
            if self.vbox_toolbars:
                self.vbox_toolbars.foreach(self.__remove_backend_infobar, \
                                       backend_id)

    def _new_infobar(self, backend_id):
        '''
        Helper function to create a new infobar for a backend
        
        @param backend_id: the backend for which we're creating the infobar
        @returns gtk.Infobar: the created infobar
        '''
        #remove old infobar related to backend_id, if any
        if not self.vbox_toolbars:
            return
        self.vbox_toolbars.foreach(self.__remove_backend_infobar, backend_id)
        #add a new one
        infobar = CustomInfoBar(self.req, self, self.vmanager, backend_id)
        self.vbox_toolbars.pack_start(infobar, True)
        return infobar
    
#### SEARCH RELATED STUFF #####################################################

    def get_selected_search(self):
        """ return just one selected view """
        if self.tagtreeview:
            tags = self.tagtreeview.get_selected_nodes()
            if len(tags)>0:
                tag = self.tagtree.get_node(tags[0])
                if tag.is_search_tag():
                    return tags[0]
        return None
    

    def on_search_delete_activate(self, widget):
        """ delete a selected search """
        search = self.get_selected_search()
        if search:
            self.req.remove_tag(search)

    def _init_search_completion(self):
        """ Initialize search completion """
        self.search_completion = self.builder.get_object("quickadd_entrycompletion")
        self.quickadd_entry.set_completion(self.search_completion)

        self.search_possible_actions = {
            'add':  _("Add Task"),
            'open': _("Open Task"),
            'search': _("Search"),
        }

        self.search_actions = []

        self.search_complete_store = gtk.ListStore(str)
        for tagname in self.req.get_all_tags():
            # only for regular tags
            if tagname.startswith("@") :
                self.search_complete_store.append([tagname])

        for command in search_commands:
            self.search_complete_store.append([command])

        self.search_completion.set_model(self.search_complete_store)
        self.search_completion.set_text_column(0)

    def on_quickadd_changed(self, editable):
        """ Decide which actions are allowed with the current query """
        # delete old actions
        for i in range(len(self.search_actions)):
            self.search_completion.delete_action(0)

        self.search_actions = []
        new_actions = []
        query = self.quickadd_entry.get_text()

        if self.req.get_task_id(query) is not None:
            new_actions.append('open')
        else:
            new_actions.append('add')

        # Is query parsable?
        try:
            parse_search_query(query)
            new_actions.append('search')
        except InvalidQuery:
            pass

        # Add new order of actions
        for aid, name in enumerate(new_actions):
            action = self.search_possible_actions[name]
            self.search_completion.insert_action_markup(aid, action)
            self.search_actions.append(name)

    def expand_search_tag(self):
        """ For some unknown reason, search tag is not expanded correctly and
        it must be done manually """
        if self.tagtreeview is not None:
            model = self.tagtreeview.get_model()
            search_iter = model.my_get_iter((CoreConfig.SEARCH_TAG,))
            search_path = model.get_path(search_iter)
            self.tagtreeview.expand_row(search_path, False)

    def on_entrycompletion_action_activated(self, completion, index):
        """ Executes action selected from completition from quickadd toolbar """
        action = self.search_actions[index]
        if action == 'add':
            self.on_quickadd_activate(None)
        elif action == 'open':
            task_title = self.quickadd_entry.get_text()
            task_id = self.req.get_task_id(task_title)
            self.vmanager.open_task(task_id)
            self.quickadd_entry.set_text('')
        elif action == 'search':
            query = self.quickadd_entry.get_text()
            # ! at the beginning is reserved keyword for liblarch
            if query.startswith('!'):
                label = '_' + query
            else:
                label = query

            # find possible name collisions
            name, number = label, 1
            already_search = False
            while True:
                tag = self.req.get_tag(name)
                if tag is None:
                    break

                if tag.is_search_tag() and tag.get_attribute("query") == query:
                    already_search = True
                    break

                # this name is used, adding number
                number += 1
                name = label + ' ' + str(number)

            if not already_search:
                tag = self.req.new_search_tag(name, query)

            # Apply new search right now
            if self.tagtreeview is not None:
                # Select new search in tagsidebar and apply it

                # Make sure search tag parent is expanded
                # (otherwise selection does not work)
                self.expand_search_tag()

                # Get iterator for new search tag
                model = self.tagtreeview.get_model()
                path = self.tagtree.get_paths_for_node(tag.get_id())[0]
                tag_iter = model.my_get_iter(path)

                # Select only it and apply filters on top of that
                selection = self.tagtreeview.get_selection()
                selection.unselect_all()
                selection.select_iter(tag_iter)
                self.on_select_tag()
            else:
                self.apply_filter_on_panes(name)<|MERGE_RESOLUTION|>--- conflicted
+++ resolved
@@ -23,13 +23,8 @@
 #=== IMPORT ===================================================================
 #system imports
 import time
-import webbrowser
 import threading
-<<<<<<< HEAD
-import unicodedata
 from webbrowser import open as openurl
-=======
->>>>>>> c8018854
 
 import pygtk
 pygtk.require('2.0')
@@ -339,11 +334,11 @@
             "on_about_close":
                 self.on_about_close,
             "on_documentation_clicked":
-                lambda w: webbrowser.open(info.DOCUMENTATION_URL),
+                lambda w: openurl(info.DOCUMENTATION_URL),
             "on_translate_clicked":
-                lambda w: webbrowser.open(info.TRANSLATE_URL),
+                lambda w: openurl(info.TRANSLATE_URL),
             "on_report_bug_clicked":
-                lambda w: webbrowser.open(info.REPORT_BUG_URL),
+                lambda w: openurl(info.REPORT_BUG_URL),
             "on_nonworkviewtag_toggled":
                 self.on_nonworkviewtag_toggled,
             "on_preferences_activate":
