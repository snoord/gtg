--- conflicted
+++ resolved
@@ -41,12 +41,7 @@
 BUTTON_HEIGHT = 24
 
 
-<<<<<<< HEAD
 class SimpleColorSelectorPaletteItem(Gtk.DrawingArea):
-# pylint: disable-msg=R0904,C0301
-=======
-class SimpleColorSelectorPaletteItem(gtk.DrawingArea):
->>>>>>> d21da10d
     """An item of the color selecctor palette"""
 
     def __init__(self, color=None):
@@ -66,15 +61,10 @@
         #FIXME - why to use a special variables?
         alloc_w, alloc_h = alloc.width, alloc.height
         # Drawing context
-<<<<<<< HEAD
         #cr_ctxt    = self.window.cairo_create() # pylint: disable-msg=E1101
         #gdkcontext = Gdk.CairoContext(cr_ctxt)
         #FIXME
         gdkcontext = cr
-=======
-        cr_ctxt = self.window.cairo_create()
-        gdkcontext = gtk.gdk.CairoContext(cr_ctxt)
->>>>>>> d21da10d
 
         # Draw rectangle
         if self.color is not None:
@@ -94,28 +84,17 @@
           # If selected draw a symbol
         if(self.selected):
             size = alloc_h * 0.50 - 3
-<<<<<<< HEAD
-            pos_x = math.floor((alloc_w-size)/2)
-            pos_y = math.floor((alloc_h-size)/2)
+            pos_x = math.floor((alloc_w - size) / 2)
+            pos_y = math.floor((alloc_h - size) / 2)
             Gdk.cairo_set_source_rgba(gdkcontext,
                 Gdk.RGBA(255, 255, 255, 0.80))
-            gdkcontext.arc(alloc_w/2, alloc_h/2, size/2 + 3, 0, 2*math.pi)
-            gdkcontext.fill()
-            gdkcontext.set_line_width(1.0)
-            Gdk.cairo_set_source_rgba(gdkcontext, Gdk.RGBA(0, 0, 0, 0.20))
-            gdkcontext.arc(alloc_w/2, alloc_h/2, size/2 + 3, 0, 2*math.pi)
-=======
-            pos_x = math.floor((alloc_w - size) / 2)
-            pos_y = math.floor((alloc_h - size) / 2)
-            gdkcontext.set_source_rgba(255, 255, 255, 0.80)
             gdkcontext.arc(
                 alloc_w / 2, alloc_h / 2, size / 2 + 3, 0, 2 * math.pi)
             gdkcontext.fill()
             gdkcontext.set_line_width(1.0)
-            gdkcontext.set_source_rgba(0, 0, 0, 0.20)
+            Gdk.cairo_set_source_rgba(gdkcontext, Gdk.RGBA(0, 0, 0, 0.20))
             gdkcontext.arc(
                 alloc_w / 2, alloc_h / 2, size / 2 + 3, 0, 2 * math.pi)
->>>>>>> d21da10d
             gdkcontext.stroke()
             Gdk.cairo_set_source_rgba(gdkcontext, Gdk.RGBA(0, 0, 0, 0.50))
             gdkcontext.set_line_width(3.0)
@@ -125,11 +104,7 @@
             gdkcontext.stroke()
 
     ### callbacks ###
-<<<<<<< HEAD
-    def on_expose(self, widget, cr): # pylint: disable-msg=W0613
-=======
-    def on_expose(self, widget, params):
->>>>>>> d21da10d
+    def on_expose(self, widget, cr):
         """Callback: redraws the widget when it is exposed"""
         self.__draw(cr)
 
@@ -153,11 +128,7 @@
         return self.selected
 
 
-<<<<<<< HEAD
-class SimpleColorSelector(Gtk.Box): # pylint: disable-msg=R0904,C0301
-=======
-class SimpleColorSelector(gtk.VBox):
->>>>>>> d21da10d
+class SimpleColorSelector(Gtk.Box):
     """Widget displaying a palette of colors, possibly with a button allowing
      to define new colors."""
 
@@ -297,13 +268,8 @@
 #FIXME
         colorsel = color_dialog.get_color_selection()
         if self.selected_col is not None:
-<<<<<<< HEAD
             color = Gdk.color_parse(self.selected_col.color)
-            colorsel.set_current_color(color) # pylint: disable-msg=E1101
-=======
-            color = gtk.gdk.color_parse(self.selected_col.color)
             colorsel.set_current_color(color)
->>>>>>> d21da10d
         response = color_dialog.run()
         new_color = colorsel.get_current_color()
         # Check response_id and set color if required
