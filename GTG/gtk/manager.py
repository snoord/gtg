--- conflicted
+++ resolved
@@ -19,14 +19,6 @@
 """
 Manager loads the prefs and launches the gtk main loop
 """
-<<<<<<< HEAD
-=======
-try:
-    import pygtk
-    pygtk.require('2.0')
-except:
-    raise SystemExit(1)
->>>>>>> d21da10d
 
 from gi.repository import GObject, Gtk
 
@@ -280,13 +272,8 @@
         return 0
 
     def quit(self, sender=None):
-<<<<<<< HEAD
         Gtk.main_quit()
-        #save opened tasks and their positions.
-=======
-        gtk.main_quit()
         # save opened tasks and their positions.
->>>>>>> d21da10d
         open_task = []
         for otid in self.opened_task.keys():
             open_task.append(otid)
