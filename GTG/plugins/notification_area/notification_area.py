--- conflicted
+++ resolved
@@ -275,31 +275,16 @@
         menu = Gtk.Menu()
 
         #add "new task"
-<<<<<<< HEAD
-        menuItem = Gtk.ImageMenuItem(Gtk.STOCK_ADD)
-        menuItem.get_children()[0].set_label(_('Add _New Task'))
+        menuItem = Gtk.MenuItem()
+        menuItem.set_label(_('Add _New Task'))
         menuItem.connect('activate', self.__open_task)
         menu.append(menuItem)
 
-        #view in main window checkbox
-        view_browser_checkbox = Gtk.CheckMenuItem(_("_View Main Window"))
-        view_browser_checkbox.set_active(browser.is_shown())
-        self.__signal_handler = view_browser_checkbox.connect('activate',
-                                                       self.__toggle_browser)
-        browser.connect('visibility-toggled', self.__on_browser_toggled,
-                                                view_browser_checkbox)
-        menu.append(view_browser_checkbox)
-        self.checkbox = view_browser_checkbox
-=======
-        menuItem = gtk.MenuItem(_('Add _New Task'))
-        menuItem.connect('activate', self.__open_task)
-        menu.append(menuItem)
-
         # Show Main Window
-        show_browser = gtk.MenuItem(_('_Show Main Window'))
+        show_browser = Gtk.MenuItem()
+        show_browser.set_label(_('_Show Main Window'))
         show_browser.connect('activate', self.__show_browser)
         menu.append(show_browser)
->>>>>>> 0ab87cf7
 
         #separator (it's intended to be after show_all)
         # separator should be shown only when having tasks
@@ -310,11 +295,8 @@
         menu.append(Gtk.SeparatorMenuItem())
 
         #quit item
-<<<<<<< HEAD
-        menuItem = Gtk.ImageMenuItem(Gtk.STOCK_QUIT)
-=======
-        menuItem = gtk.MenuItem(_('_Quit'))
->>>>>>> 0ab87cf7
+        menuItem = gtk.MenuItem()
+        menuItem.set_label(_('_Quit'))
         menuItem.connect('activate', self.__view_manager.close_browser)
         menu.append(menuItem)
 
