--- conflicted
+++ resolved
@@ -15,11 +15,7 @@
 # this program.  If not, see <http://www.gnu.org/licenses/>.
 
 
-<<<<<<< HEAD
-#TODO: put this in a class extending Gtk.Combobox and place the file in
-=======
-# TODO: put this in a class extending gtk.Combobox and place the file in
->>>>>>> d21da10d
+# TODO: put this in a class extending Gtk.Combobox and place the file in
 #      GTG.tools
 
 from gi.repository import Gtk
@@ -61,15 +57,9 @@
 
 
 def smartifyComboboxEntry(combobox, list_obj, callback):
-<<<<<<< HEAD
     entry = Gtk.Entry()
-    #check if Clipboard contains an element of the list
+    # check if Clipboard contains an element of the list
     clipboard = Gtk.Clipboard()
-=======
-    entry = gtk.Entry()
-    # check if Clipboard contains an element of the list
-    clipboard = gtk.Clipboard()
->>>>>>> d21da10d
     ifClipboardTextIsInListCallback(clipboard, list_obj, entry.set_text)
     # pressing Enter will cause the callback
     ifKeyPressedCallback(entry, "Return", callback)
@@ -85,13 +75,8 @@
         entry.set_text(list_store[0][0])
     combobox.add(entry)
     combobox.connect('changed', setText, entry)
-<<<<<<< HEAD
-    #render the combo-box drop down menu
+    # render the combo-box drop down menu
     cell = Gtk.CellRendererText()
-=======
-    # render the combo-box drop down menu
-    cell = gtk.CellRendererText()
->>>>>>> d21da10d
     combobox.pack_start(cell, True)
     combobox.add_attribute(cell, 'text', 0)
     return entry
