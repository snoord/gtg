# -*- coding: utf-8 -*-
# -----------------------------------------------------------------------------
# Gettings Things Gnome! - a personal organizer for the GNOME desktop
# Copyright (c) 2008-2009 - Lionel Dricot & Bertrand Rousseau
#
# This program is free software: you can redistribute it and/or modify it under
# the terms of the GNU General Public License as published by the Free Software
# Foundation, either version 3 of the License, or (at your option) any later
# version.
#
# This program is distributed in the hope that it will be useful, but WITHOUT
# ANY WARRANTY; without even the implied warranty of MERCHANTABILITY or FITNESS
# FOR A PARTICULAR PURPOSE. See the GNU General Public License for more
# details.
#
# You should have received a copy of the GNU General Public License along with
# this program.  If not, see <http://www.gnu.org/licenses/>.
# -----------------------------------------------------------------------------

"""Unit tests for GTG."""

from GTG.tools.testingmode import TestingMode

import unittest
import os
import sys


<<<<<<< HEAD
from GTG.tests import (
    test_tagstore,
    test_signal_testing,
    test_taskviewserial,
    test_apidocs,
    test_backends,
    test_datastore,
    test_liblarch,
    )

def test_suite():
    return unittest.TestSuite([
#        test_tagstore.test_suite(),
#        test_taskviewserial.test_suite(),
#        test_tree.test_suite(),
#        test_apidocs.test_suite(),
#        test_backends.test_suite(),
#        test_datastore.test_suite(),
        test_liblarch.test_suite(),
        test_signal_testing.test_suite(),
        ])
=======
TEST_MODULE_PREFIX = "GTG.tests."

def test_suite():
    '''
    Automatically loads all the tests in the GTG/tests directory and returns a
    unittest.TestSuite filled with them
    '''
    #This call sets the "testing mode" before GTG is even started, so that
    # every part of GTG will know if it's being tested or not (useful to load
    # fake modules that mimic the behaviour of external libraries ...
    TestingMode().set_testing_mode(True)

    #find all the test files
    test_dir = os.path.dirname(__file__)
    test_files = filter(lambda f: f.endswith(".py") and f.startswith("test_"),
                        os.listdir(test_dir))


    #Loading of the test files and adding to the TestSuite
    test_suite = unittest.TestSuite()
    for module_name in [f[:-3] for f in test_files]:
            #module loading
            module_path = TEST_MODULE_PREFIX + module_name
            module = __import__(module_path)
            sys.modules[module_path] = module
            globals()[module_path] = module
            #fetching the testsuite
            tests = getattr(module, "tests")
            a_test = getattr(tests, module_name)
            #adding it to the unittest.TestSuite
            test_suite.addTest(getattr(a_test, "test_suite")())

    return test_suite
>>>>>>> e9dc7ed6
<|MERGE_RESOLUTION|>--- conflicted
+++ resolved
@@ -26,29 +26,6 @@
 import sys
 
 
-<<<<<<< HEAD
-from GTG.tests import (
-    test_tagstore,
-    test_signal_testing,
-    test_taskviewserial,
-    test_apidocs,
-    test_backends,
-    test_datastore,
-    test_liblarch,
-    )
-
-def test_suite():
-    return unittest.TestSuite([
-#        test_tagstore.test_suite(),
-#        test_taskviewserial.test_suite(),
-#        test_tree.test_suite(),
-#        test_apidocs.test_suite(),
-#        test_backends.test_suite(),
-#        test_datastore.test_suite(),
-        test_liblarch.test_suite(),
-        test_signal_testing.test_suite(),
-        ])
-=======
 TEST_MODULE_PREFIX = "GTG.tests."
 
 def test_suite():
@@ -81,5 +58,4 @@
             #adding it to the unittest.TestSuite
             test_suite.addTest(getattr(a_test, "test_suite")())
 
-    return test_suite
->>>>>>> e9dc7ed6
+    return test_suite