<<<<<<< HEAD
#!/usr/bin/env python
# -*- coding: utf-8 -*-
# -----------------------------------------------------------------------------
# Gettings Things Gnome! - a personal organizer for the GNOME desktop
# Copyright (c) 2008-2009 - Lionel Dricot & Bertrand Rousseau
=======
#!/usr/bin/env python2
>>>>>>> 62e8341c
#
# This program is free software: you can redistribute it and/or modify it under
# the terms of the GNU General Public License as published by the Free Software
# Foundation, either version 3 of the License, or (at your option) any later
# version.
#
# This program is distributed in the hope that it will be useful, but WITHOUT
# ANY WARRANTY; without even the implied warranty of MERCHANTABILITY or FITNESS
# FOR A PARTICULAR PURPOSE. See the GNU General Public License for more
# details.
#
# You should have received a copy of the GNU General Public License along with
# this program.  If not, see <http://www.gnu.org/licenses/>.
# -----------------------------------------------------------------------------

""" Communicate with Network Manager over its D-Bus API

API spec: http://projects.gnome.org/NetworkManager/developers/api/09/spec.html
"""

import dbus

# A network device is connected, with global network connectivity. 
NM_STATE_CONNECTED_GLOBAL = 70

def is_connection_up():
    """ Returns True if GTG can access the Internet """
    bus = dbus.SystemBus()
    proxy = bus.get_object('org.freedesktop.NetworkManager', 
                            '/org/freedesktop/NetworkManager')
    network_manager = dbus.Interface(proxy, 'org.freedesktop.NetworkManager')

    return network_manager.state() == NM_STATE_CONNECTED_GLOBAL

if __name__ == "__main__":
    print "is_connection_up() == %s" % is_connection_up()<|MERGE_RESOLUTION|>--- conflicted
+++ resolved
@@ -1,12 +1,8 @@
-<<<<<<< HEAD
-#!/usr/bin/env python
+#!/usr/bin/env python2
 # -*- coding: utf-8 -*-
 # -----------------------------------------------------------------------------
 # Gettings Things Gnome! - a personal organizer for the GNOME desktop
 # Copyright (c) 2008-2009 - Lionel Dricot & Bertrand Rousseau
-=======
-#!/usr/bin/env python2
->>>>>>> 62e8341c
 #
 # This program is free software: you can redistribute it and/or modify it under
 # the terms of the GNU General Public License as published by the Free Software
