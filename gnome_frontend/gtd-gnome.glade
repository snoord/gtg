--- conflicted
+++ resolved
@@ -1,10 +1,6 @@
 <?xml version="1.0" encoding="UTF-8" standalone="no"?>
 <!DOCTYPE glade-interface SYSTEM "glade-2.0.dtd">
-<<<<<<< HEAD
-<!--Generated with glade3 3.4.5 on Sun Jan 18 02:21:14 2009 -->
-=======
 <!--Generated with glade3 3.4.5 on Sat Jan 17 21:19:47 2009 -->
->>>>>>> 343a151c
 <glade-interface>
   <widget class="GtkWindow" id="MainWindow">
     <property name="visible">True</property>
