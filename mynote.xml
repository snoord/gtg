<?xml version="1.0" ?>
<project>
	<task id="20" status="Active">
		<title>
			Support des projets
		</title>
		<content>
<<<<<<< HEAD
			
Mettre au point les procédes de créations/modification des projets
=======
			Press Escape or close this task to save it
>>>>>>> 783d250d
		</content>
	</task>
	<task id="21" status="Active">
		<title>
			Ajouter les selectionneur projet/tags dans la vue &quot;gestionnaire de tâches&quot;
		</title>
		<content>
			Press Escape or close this task to save it
		</content>
	</task>
<<<<<<< HEAD
=======
	<task id="12" status="Done">
		<title>
			Boutton dans l'éditeur
		</title>
		<content>
			Mark as done
delete
		</content>
	</task>
	<task id="15" status="Active">
		<title>
			Done date
		</title>
		<content>
			L'afficher dans le treeview des tasks Done
		</content>
	</task>
	<task id="14" status="Active">
		<title>
			Due date
		</title>
		<content>
			- fermer automatiquement si on clique en dehors du calendar
- permettre de le modifier dans l'éditeur de tâches
- le sauver dans le XML
- L'afficher dans le treeview des taches actives
		</content>
	</task>
	<task id="16" status="Active">
		<title>
			child task
		</title>
		<content>
			faut avoir des listes à puces, un boutton pour rajouter une sous-tâche

Comment indiquer le parent ?
		</content>
	</task>
>>>>>>> 783d250d
	<task id="1" status="Done">
		<title>
			refresh title
		</title>
		<content>
			On doit rafraichir le title
dans la liste quand on close
l'éditeur
		</content>
	</task>
	<task id="0" status="Done">
		<title>
			Display tasks done
		</title>
		<content>
			Press Escape or close this task to save it
		</content>
	</task>
	<task id="3" status="Active">
		<title>
			Undone
		</title>
		<content>
			When a &quot;done&quot; task is selected The &quot;Mark as done&quot; should change to &quot;Undone&quot;
(also in the task editor)
		</content>
	</task>
	<task id="2" status="Done">
		<title>
			nouvelle tache
		</title>
		<content>
			implémenter le boutton
&quot;new task&quot;
		</content>
	</task>
	<task id="5" status="Done">
		<title>
			Esc to close
		</title>
		<content>
			Esc dans l'éditeur doit le fermer e
		</content>
	</task>
	<task id="4" status="Active">
		<title>
			Right clic
		</title>
		<content>
			Right clic sur les tâches doit 
permettre d'avoir un menu
		</content>
	</task>
	<task id="7" status="Done">
		<title>
			Task editor glade
		</title>
		<content>
			Le task editor doit devenir
un peu plus utilisable
		</content>
	</task>
	<task id="6" status="Done">
		<title>
			confirmation pour delete
		</title>
		<content>
			Le delete doit être confirmé
		</content>
	</task>
	<task id="9" status="Active">
		<title>
<<<<<<< HEAD
			Travailler le placement des fenetres
		</title>
		<content>
			
Elles apparaissent sur le côté: ennuyeux
=======
			Ne pas ouvrir plusieurs fois la même tâche
		</title>
		<content>
			Parce que c'est pas bien

gtk.window.present() peut nous aider !
>>>>>>> 783d250d
		</content>
	</task>
	<task id="8" status="Active">
		<title>
			do not save by default
		</title>
		<content>
			si la tâche est pas modifiée
on la sauve pas !
(ou bien si elle est vide) 
		</content>
	</task>
	<task id="11" status="Done">
		<title>
			TaskEditor resizeing
		</title>
		<content>
			Le texte doit s'adapter à la fenêtre et faire des &quot;faux&quot; retours à la ligne automatiquement (et s'adapter quand on redimensionne)
C'est cool non ?
		</content>
	</task>
	<task id="10" status="Done">
		<title>
			remove tasks
		</title>
		<content>
			
		</content>
	</task>
	<task id="13" status="Active">
		<title>
			Title en plus gros
		</title>
		<content>
			
		</content>
	</task>
	<task id="12" status="Done">
		<title>
			Boutton dans l'éditeur
		</title>
		<content>
			Mark as done
delete
		</content>
	</task>
	<task id="15" status="Active">
		<title>
			Done date
		</title>
		<content>
			L'afficher dans le treeview des tasks Done
		</content>
	</task>
	<task id="14" status="Active">
		<title>
			Due date
		</title>
		<content>
			L'afficher dans le treeview des taches actives
		</content>
	</task>
	<task id="17" status="Active">
		<title>
			Ajouter un bouton &quot;Ok&quot;
		</title>
		<content>
			
Valider la création d'une tâche en fermant la fenetre, ça va un peu à rebours du bon sens
		</content>
	</task>
	<task id="16" status="Active">
		<title>
			child task
		</title>
		<content>
			faut avoir des listes à puces, un boutton pour rajouter une sous-tâche

Comment indiquer le parent ?
		</content>
	</task>
	<task id="19" status="Active">
		<title>
			Manger des frites
		</title>
		<content>
			
C'est bon
		</content>
	</task>
	<task id="18" status="Active">
		<title>
			Support des tags
		</title>
		<content>
			
Pouvoir specifier des tags/contextes aux tâches, pour les trier
		</content>
	</task>
</project><|MERGE_RESOLUTION|>--- conflicted
+++ resolved
@@ -1,28 +1,30 @@
 <?xml version="1.0" ?>
 <project>
-	<task id="20" status="Active">
+	<task id="11" status="Done">
 		<title>
-			Support des projets
+			TaskEditor resizeing
 		</title>
 		<content>
-<<<<<<< HEAD
-			
-Mettre au point les procédes de créations/modification des projets
-=======
-			Press Escape or close this task to save it
->>>>>>> 783d250d
+			Le texte doit s'adapter à la fenêtre et faire des &quot;faux&quot; retours à la ligne automatiquement (et s'adapter quand on redimensionne)
+C'est cool non ?
 		</content>
 	</task>
-	<task id="21" status="Active">
+	<task id="10" status="Done">
 		<title>
-			Ajouter les selectionneur projet/tags dans la vue &quot;gestionnaire de tâches&quot;
+			remove tasks
 		</title>
 		<content>
 			Press Escape or close this task to save it
 		</content>
 	</task>
-<<<<<<< HEAD
-=======
+	<task id="13" status="Active">
+		<title>
+			Title en plus gros
+		</title>
+		<content>
+			Press Escape or close this task to save it
+		</content>
+	</task>
 	<task id="12" status="Done">
 		<title>
 			Boutton dans l'éditeur
@@ -61,7 +63,22 @@
 Comment indiquer le parent ?
 		</content>
 	</task>
->>>>>>> 783d250d
+	<task id="19" status="Active">
+		<title>
+			Manger des frites
+		</title>
+		<content>
+			C'est bon
+		</content>
+	</task>
+	<task id="18" status="Active">
+		<title>
+			Support des tags
+		</title>
+		<content>
+			Pouvoir specifier des tags/contextes aux tâches, pour les trier
+		</content>
+	</task>
 	<task id="1" status="Done">
 		<title>
 			refresh title
@@ -134,20 +151,20 @@
 	</task>
 	<task id="9" status="Active">
 		<title>
-<<<<<<< HEAD
-			Travailler le placement des fenetres
-		</title>
-		<content>
-			
-Elles apparaissent sur le côté: ennuyeux
-=======
 			Ne pas ouvrir plusieurs fois la même tâche
 		</title>
 		<content>
 			Parce que c'est pas bien
 
 gtk.window.present() peut nous aider !
->>>>>>> 783d250d
+		</content>
+	</task>
+	<task id="20" status="Active">
+		<title>
+			Support des projets
+		</title>
+		<content>
+			Press Escape or close this task to save it
 		</content>
 	</task>
 	<task id="8" status="Active">
@@ -160,91 +177,4 @@
 (ou bien si elle est vide) 
 		</content>
 	</task>
-	<task id="11" status="Done">
-		<title>
-			TaskEditor resizeing
-		</title>
-		<content>
-			Le texte doit s'adapter à la fenêtre et faire des &quot;faux&quot; retours à la ligne automatiquement (et s'adapter quand on redimensionne)
-C'est cool non ?
-		</content>
-	</task>
-	<task id="10" status="Done">
-		<title>
-			remove tasks
-		</title>
-		<content>
-			
-		</content>
-	</task>
-	<task id="13" status="Active">
-		<title>
-			Title en plus gros
-		</title>
-		<content>
-			
-		</content>
-	</task>
-	<task id="12" status="Done">
-		<title>
-			Boutton dans l'éditeur
-		</title>
-		<content>
-			Mark as done
-delete
-		</content>
-	</task>
-	<task id="15" status="Active">
-		<title>
-			Done date
-		</title>
-		<content>
-			L'afficher dans le treeview des tasks Done
-		</content>
-	</task>
-	<task id="14" status="Active">
-		<title>
-			Due date
-		</title>
-		<content>
-			L'afficher dans le treeview des taches actives
-		</content>
-	</task>
-	<task id="17" status="Active">
-		<title>
-			Ajouter un bouton &quot;Ok&quot;
-		</title>
-		<content>
-			
-Valider la création d'une tâche en fermant la fenetre, ça va un peu à rebours du bon sens
-		</content>
-	</task>
-	<task id="16" status="Active">
-		<title>
-			child task
-		</title>
-		<content>
-			faut avoir des listes à puces, un boutton pour rajouter une sous-tâche
-
-Comment indiquer le parent ?
-		</content>
-	</task>
-	<task id="19" status="Active">
-		<title>
-			Manger des frites
-		</title>
-		<content>
-			
-C'est bon
-		</content>
-	</task>
-	<task id="18" status="Active">
-		<title>
-			Support des tags
-		</title>
-		<content>
-			
-Pouvoir specifier des tags/contextes aux tâches, pour les trier
-		</content>
-	</task>
 </project>